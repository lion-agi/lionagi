--- conflicted
+++ resolved
@@ -6,11 +6,9 @@
 
 import json
 import logging
-<<<<<<< HEAD
-from typing import Any, List, Dict
-=======
+
 from typing import Any, List, Dict, Union
->>>>>>> 9f4be03d
+
 
 def get_timestamp() -> str:
     """
@@ -349,11 +347,7 @@
     for key, expected_type in schema.items():
         if not isinstance(dict_[key], expected_type):
             return False
-<<<<<<< HEAD
     return True
 
 def timestamp_to_datetime(timestamp):    
     return datetime.fromtimestamp(timestamp)
-=======
-    return True
->>>>>>> 9f4be03d
